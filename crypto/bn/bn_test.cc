--- conflicted
+++ resolved
@@ -245,8 +245,6 @@
     return false;
   }
 
-<<<<<<< HEAD
-=======
   // Test |BN_uadd| and |BN_usub| with the prerequisites they are documented as
   // having. Note that these functions are frequently used when the
   // prerequisites don't hold. In those cases, they are supposed to work as if
@@ -287,20 +285,6 @@
     }
   }
 
-  // Test with |BN_add_word| and |BN_sub_word| if |b| is small enough.
-  BN_ULONG b_word = BN_get_word(b.get());
-  if (!BN_is_negative(b.get()) && b_word != (BN_ULONG)-1) {
-    if (!BN_copy(ret.get(), a.get()) ||
-        !BN_add_word(ret.get(), b_word) ||
-        !ExpectBIGNUMsEqual(t, "A + B (word)", sum.get(), ret.get()) ||
-        !BN_copy(ret.get(), sum.get()) ||
-        !BN_sub_word(ret.get(), b_word) ||
-        !ExpectBIGNUMsEqual(t, "Sum - B (word)", a.get(), ret.get())) {
-      return false;
-    }
-  }
-
->>>>>>> 3d4030b5
   return true;
 }
 
