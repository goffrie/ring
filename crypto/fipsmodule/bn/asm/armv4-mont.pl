--- conflicted
+++ resolved
@@ -741,12 +741,7 @@
 .asciz	"Montgomery multiplication for ARMv4/NEON, CRYPTOGAMS by <appro\@openssl.org>"
 .align	2
 #if __ARM_MAX_ARCH__>=7
-<<<<<<< HEAD
 .comm	GFp_armcap_P,4,4
-.hidden	GFp_armcap_P
-=======
-.comm	OPENSSL_armcap_P,4,4
->>>>>>> 38636aba
 #endif
 ___
 
